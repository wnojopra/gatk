version: 1.2
workflows:
   - name: cnv_germline_case_workflow
     subclass: WDL
     primaryDescriptorPath: /scripts/cnv_wdl/germline/cnv_germline_case_workflow.wdl
     testParameterFiles:
     -  /scripts/cnv_cromwell_tests/germline/cnv_germline_case_scattered_workflow.json
     filters:
       branches:
        - master
   - name: cnv_germline_cohort_workflow
     subclass: WDL
     primaryDescriptorPath: /scripts/cnv_wdl/germline/cnv_germline_cohort_workflow.wdl
     testParameterFiles:
     -  /scripts/cnv_cromwell_tests/germline/cnv_germline_cohort_workflow.json
     filters:
       branches:
         - master
   - name: cnv_somatic_pair_workflow
     subclass: WDL
     primaryDescriptorPath: /scripts/cnv_wdl/somatic/cnv_somatic_pair_workflow.wdl
     testParameterFiles:
     -  /scripts/cnv_cromwell_tests/somatic/cnv_somatic_pair_wes_do-gc_workflow.json
     filters:
       branches:
         - master
   - name: cnv_somatic_panel_workflow
     subclass: WDL
     primaryDescriptorPath: /scripts/cnv_wdl/somatic/cnv_somatic_panel_workflow.wdl
     testParameterFiles:
     -  /scripts/cnv_cromwell_tests/somatic/cnv_somatic_panel_wes_do-gc_workflow.json
     filters:
       branches:
         - master
   - name: cram2filtered
     subclass: WDL
     primaryDescriptorPath: /scripts/cnn_variant_wdl/cram2filtered.wdl
     testParameterFiles:
     - /scripts/cnn_variant_wdl/jsons/cram2filtered.json
     filters:
       branches:
         - master
   - name: cram2model
     subclass: WDL
     primaryDescriptorPath: /scripts/cnn_variant_wdl/cram2model.wdl
     testParameterFiles:
     - /scripts/cnn_variant_wdl/jsons/cram2model.json
     filters:
       branches:
         - master
   - name: funcotator
     subclass: WDL
     primaryDescriptorPath: /scripts/funcotator_wdl/funcotator.wdl
     testParameterFiles:
     - /scripts/funcotator_wdl/funcotator.json
     filters:
       branches:
         - master
   - name: GvsAssignIds
     subclass: WDL
     primaryDescriptorPath: /scripts/variantstore/wdl/GvsAssignIds.wdl
     testParameterFiles:
       - /scripts/variantstore/wdl/GvsAssignIds.example.inputs.json
     filters:
       branches:
         - master
         - ah_var_store
   - name: GvsAoUReblockGvcf
     subclass: WDL
     primaryDescriptorPath: /scripts/variantstore/wdl/GvsAoUReblockGvcf.wdl
     filters:
       branches:
         - master
         - ah_var_store
   - name: GvsBenchmarkExtractTask
     subclass: WDL
     primaryDescriptorPath: /scripts/variantstore/wdl/GvsBenchmarkExtractTask.wdl
     filters:
       branches:
         - master
         - ah_var_store
   - name: GvsRescatterCallsetInterval
     subclass: WDL
     primaryDescriptorPath: /scripts/variantstore/wdl/GvsRescatterCallsetInterval.wdl
     filters:
       branches:
         - master
         - ah_var_store
   - name: GvsCreateFilterSet
     subclass: WDL
     primaryDescriptorPath: /scripts/variantstore/wdl/GvsCreateFilterSet.wdl
     testParameterFiles:
       - /scripts/variantstore/wdl/GvsCreateFilterSet.example.inputs.json
     filters:
       branches:
         - master
         - ah_var_store
   - name: GvsPopulateAltAllele
     subclass: WDL
     primaryDescriptorPath: /scripts/variantstore/wdl/GvsPopulateAltAllele.wdl
     filters:
       branches:
         - master
         - ah_var_store
   - name: GvsCreateTables
     subclass: WDL
     primaryDescriptorPath: /scripts/variantstore/wdl/GvsCreateTables.wdl
     testParameterFiles:
       - /scripts/variantstore/wdl/GvsCreateTables.example.inputs.json
     filters:
       branches:
         - master
         - ah_var_store
   - name: GvsExtractCallset
     subclass: WDL
     primaryDescriptorPath: /scripts/variantstore/wdl/GvsExtractCallset.wdl
     filters:
       branches:
         - master
         - ah_var_store
   - name: GvsImportGenomes
     subclass: WDL
     primaryDescriptorPath: /scripts/variantstore/wdl/GvsImportGenomes.wdl
     filters:
       branches:
         - master
         - ah_var_store
   - name: GvsPrepareRangesCallset
     subclass: WDL
     primaryDescriptorPath: /scripts/variantstore/wdl/GvsPrepareRangesCallset.wdl
     testParameterFiles:
       - /scripts/variantstore/wdl/GvsPrepareRangesCallset.example.inputs.json
     filters:
       branches:
         - master
         - ah_var_store
   - name: GvsCreateVATfromVDS
     subclass: WDL
     primaryDescriptorPath: /scripts/variantstore/wdl/GvsCreateVATfromVDS.wdl
     filters:
       branches:
         - master
         - ah_var_store
<<<<<<< HEAD
         - rc-vs-651-vat-from-vds
         - gg_VS-757_JASIX_make_subjsons
=======
>>>>>>> 10a737c3
   - name: GvsValidateVat
     subclass: WDL
     primaryDescriptorPath: /scripts/variantstore/variant_annotations_table/GvsValidateVAT.wdl
     testParameterFiles:
       - /scripts/variantstore/variant_annotations_table/GvsValidateVat.example.inputs.json
     filters:
       branches:
         - master
         - ah_var_store
   - name: GvsExtractCohortFromSampleNames
     subclass: WDL
     primaryDescriptorPath: /scripts/variantstore/wdl/GvsExtractCohortFromSampleNames.wdl
     filters:
       branches:
         - master
         - ah_var_store
   - name: GvsWithdrawSamples
     subclass: WDL
     primaryDescriptorPath: /scripts/variantstore/wdl/GvsWithdrawSamples.wdl
     filters:
       branches:
         - master
         - ah_var_store
   - name: GvsUnified
     subclass: WDL
     primaryDescriptorPath: /scripts/variantstore/wdl/GvsUnified.wdl
     filters:
       branches:
         - master
         - ah_var_store
   - name: GvsJointVariantCalling
     subclass: WDL
     primaryDescriptorPath: /scripts/variantstore/wdl/GvsJointVariantCalling.wdl
     filters:
       branches:
         - master
         - ah_var_store
   - name: GvsJointVariantCallsetCost
     subclass: WDL
     primaryDescriptorPath: /scripts/variantstore/wdl/GvsJointVariantCallsetCost.wdl
     filters:
       branches:
         - master
         - ah_var_store
   - name: GvsCalculatePrecisionAndSensitivity
     subclass: WDL
     primaryDescriptorPath: /scripts/variantstore/wdl/GvsCalculatePrecisionAndSensitivity.wdl
     filters:
       branches:
         - master
         - ah_var_store
   - name: GvsQuickstartVcfIntegration
     subclass: WDL
     primaryDescriptorPath: /scripts/variantstore/wdl/GvsQuickstartVcfIntegration.wdl
     filters:
       branches:
         - master
         - ah_var_store
   - name: GvsQuickstartHailIntegration
     subclass: WDL
     primaryDescriptorPath: /scripts/variantstore/wdl/GvsQuickstartHailIntegration.wdl
     filters:
       branches:
         - master
         - ah_var_store
         - vs_639_hail_testing_spike
   - name: GvsQuickstartIntegration
     subclass: WDL
     primaryDescriptorPath: /scripts/variantstore/wdl/GvsQuickstartIntegration.wdl
     filters:
       branches:
         - master
         - ah_var_store
         - vs_639_hail_testing_spike
   - name: GvsIngestTieout
     subclass: WDL
     primaryDescriptorPath: /scripts/variantstore/wdl/GvsIngestTieout.wdl
     filters:
       branches:
         - master
         - ah_var_store
   - name: GvsCallsetCost
     subclass: WDL
     primaryDescriptorPath: /scripts/variantstore/wdl/GvsCallsetCost.wdl
     filters:
       branches:
         - master
         - ah_var_store
   - name: GvsExtractAvroFilesForHail
     subclass: WDL
     primaryDescriptorPath: /scripts/variantstore/wdl/GvsExtractAvroFilesForHail.wdl
     filters:
       branches:
         - master
         - ah_var_store
         - rsa_vs_749
   - name: GvsCallsetStatistics
     subclass: WDL
     primaryDescriptorPath: /scripts/variantstore/wdl/GvsCallsetStatistics.wdl
     filters:
       branches:
         - master
         - ah_var_store
   - name: MitochondriaPipeline
     subclass: WDL
     primaryDescriptorPath: /scripts/mitochondria_m2_wdl/MitochondriaPipeline.wdl
     testParameterFiles:
     -  /scripts/mitochondria_m2_wdl/test_mitochondria_m2_wdl.json
     filters:
       branches:
         - master
   - name: mutect2
     subclass: WDL
     primaryDescriptorPath: /scripts/mutect2_wdl/mutect2.wdl
     testParameterFiles:
     - /scripts/m2_cromwell_tests/mutect2.inputs.json
     filters:
       branches:
         - master
   - name: mutect2_pon
     subclass: WDL
     primaryDescriptorPath: /scripts/mutect2_wdl/mutect2_pon.wd
     filters:
       branches:
         - master
   - name: run_happy
     subclass: WDL
     primaryDescriptorPath: /scripts/cnn_variant_wdl/run_happy.wdl
     testParameterFiles:
     - /scripts/cnn_variant_wdl/jsons/run_happy.json
     filters:
       branches:
         - master
   - name: pathseq_pipeline
     subclass: WDL
     primaryDescriptorPath: /scripts/pathseq/wdl/pathseq_pipeline.wdl
     testParameterFiles:
     - /scripts/pathseq/wdl/pathseq_pipeline_template.json
     filters:
       branches:
         - master<|MERGE_RESOLUTION|>--- conflicted
+++ resolved
@@ -141,11 +141,6 @@
        branches:
          - master
          - ah_var_store
-<<<<<<< HEAD
-         - rc-vs-651-vat-from-vds
-         - gg_VS-757_JASIX_make_subjsons
-=======
->>>>>>> 10a737c3
    - name: GvsValidateVat
      subclass: WDL
      primaryDescriptorPath: /scripts/variantstore/variant_annotations_table/GvsValidateVAT.wdl
