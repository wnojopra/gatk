--- conflicted
+++ resolved
@@ -181,11 +181,7 @@
        branches:
          - master
          - ah_var_store
-<<<<<<< HEAD
-         - rsa_vs_607_drop_state
          - gg_UpMem
-=======
->>>>>>> 76c969d4
    - name: GvsJointVariantCalling
      subclass: WDL
      primaryDescriptorPath: /scripts/variantstore/wdl/GvsJointVariantCalling.wdl
