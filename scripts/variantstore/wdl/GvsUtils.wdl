version 1.0

task MergeVCFs {
  input {
    Array[File] input_vcfs
    String gather_type = "BLOCK"
    String output_vcf_name
    String? output_directory
    Int? merge_disk_override
    Int? preemptible_tries
  }

  Int disk_size = if (defined(merge_disk_override)) then merge_disk_override else 100

  parameter_meta {
    input_vcfs: {
      localization_optional: true
    }
  }

  command {
    gatk --java-options -Xmx3g GatherVcfsCloud \
    --ignore-safety-checks --gather-type ~{gather_type} \
    --create-output-variant-index false \
    -I ~{sep=' -I ' input_vcfs} \
    --output ~{output_vcf_name}

    tabix ~{output_vcf_name}

    # Drop trailing slash if one exists
    OUTPUT_GCS_DIR=$(echo ~{output_directory} | sed 's/\/$//')

    if [ -n "$OUTPUT_GCS_DIR" ]; then
      gsutil cp ~{output_vcf_name} $OUTPUT_GCS_DIR/
      gsutil cp ~{output_vcf_name}.tbi $OUTPUT_GCS_DIR/
    fi
  }

  runtime {
    docker: "us.gcr.io/broad-dsde-methods/broad-gatk-snapshots:varstore_2022_10_17_2a8c210ac35094997603259fa1cd784486b92e42"
    preemptible: select_first([preemptible_tries, 3])
    memory: "3 GiB"
    disks: "local-disk ~{disk_size} HDD"
  }

  output {
    File output_vcf = "~{output_vcf_name}"
    File output_vcf_index = "~{output_vcf_name}.tbi"
  }
}

task SplitIntervals {
  input {
    File intervals
    File ref_fasta
    File ref_fai
    File ref_dict
    Int scatter_count
    File? interval_weights_bed
    String? intervals_file_extension
    String? split_intervals_extra_args
    Int? split_intervals_disk_size_override
    Int? split_intervals_mem_override
    String? output_gcs_dir
    File? gatk_override
  }
  meta {
    # Not `volatile: true` since there shouldn't be a need to re-run this if there has already been a successful execution.
  }

  Int disk_size = if (defined(split_intervals_disk_size_override)) then select_first([split_intervals_disk_size_override]) else 10
  Int disk_memory = if (defined(split_intervals_mem_override)) then select_first([split_intervals_mem_override]) else 16
  Int java_memory = disk_memory - 4

  String gatkTool = if (defined(interval_weights_bed)) then 'WeightedSplitIntervals' else 'SplitIntervals'

  parameter_meta {
    intervals: {
      localization_optional: true
    }
    ref_fasta: {
      localization_optional: true
    }
    ref_fai: {
      localization_optional: true
    }
    ref_dict: {
      localization_optional: true
    }
  }

  command <<<
    # Updating to use standard shell boilerplate
    PS4='\D{+%F %T} \w $ '
    set -o errexit -o nounset -o pipefail -o xtrace
    set -e

    export GATK_LOCAL_JAR=~{default="/root/gatk.jar" gatk_override}

    mkdir interval-files
    gatk --java-options "-Xmx~{java_memory}g" ~{gatkTool} \
      --dont-mix-contigs \
      -R ~{ref_fasta} \
      ~{"-L " + intervals} \
      ~{"--weight-bed-file " + interval_weights_bed} \
      -scatter ~{scatter_count} \
      -O interval-files \
      ~{"--extension " + intervals_file_extension} \
      --interval-file-num-digits 10 \
      ~{split_intervals_extra_args}
    cp interval-files/*.interval_list .

    # Drop trailing slash if one exists
    OUTPUT_GCS_DIR=$(echo ~{output_gcs_dir} | sed 's/\/$//')

    if [ -n "$OUTPUT_GCS_DIR" ]; then
      gsutil -m cp *.interval_list $OUTPUT_GCS_DIR/
    fi
  >>>

  runtime {
    docker: "us.gcr.io/broad-dsde-methods/broad-gatk-snapshots:varstore_2022_10_17_2a8c210ac35094997603259fa1cd784486b92e42"
    bootDiskSizeGb: 15
    memory: "~{disk_memory} GB"
    disks: "local-disk ~{disk_size} HDD"
    preemptible: 3
    cpu: 1
  }

  output {
    Array[File] interval_files = glob("*.interval_list")
  }
}

task GetBQTableLastModifiedDatetime {
  input {
    Boolean go = true
    String query_project
    String fq_table
  }
  meta {
    # because this is being used to determine if the data has changed, never use call cache
    volatile: true
  }

  # ------------------------------------------------
  # try to get the last modified date for the table in question; fail if something comes back from BigQuery
  # that isn't in the right format (e.g. an error)
  command <<<
    set -o xtrace
    set -o errexit

    echo "project_id = ~{query_project}" > ~/.bigqueryrc

    # bq needs the project name to be separate by a colon
    DATASET_TABLE_COLON=$(echo ~{fq_table} | sed 's/\./:/')

    LASTMODIFIED=$(bq --project_id=~{query_project} --format=json show ${DATASET_TABLE_COLON} | python3 -c "import sys, json; print(json.load(sys.stdin)['lastModifiedTime']);")
    if [[ $LASTMODIFIED =~ ^[0-9]+$ ]]; then
      echo $LASTMODIFIED
    else
      exit 1
    fi
  >>>

  output {
    String last_modified_timestamp = read_string(stdout())
  }

  runtime {
    docker: "gcr.io/google.com/cloudsdktool/cloud-sdk:409.0.0-alpine"
    memory: "3 GB"
    disks: "local-disk 10 HDD"
    preemptible: 3
    cpu: 1
  }
}

task GetBQTablesMaxLastModifiedTimestamp {
  input {
    String query_project
    String data_project
    String data_dataset
    Array[String] table_patterns
  }
  meta {
    # because this is being used to determine if the data has changed, never use call cache
    volatile: true
  }

  # ------------------------------------------------
  # try to get the latest last modified timestamp, in epoch microseconds, for all of the tables that match the provided prefixes
  command <<<
    set -e

    echo "project_id = ~{query_project}" > ~/.bigqueryrc

    bq --project_id=~{query_project} query --format=csv --use_legacy_sql=false \
    "SELECT UNIX_MICROS(MAX(last_modified_time)) last_modified_time FROM \`~{data_project}\`.~{data_dataset}.INFORMATION_SCHEMA.PARTITIONS WHERE table_name like '~{sep="' OR table_name like '" table_patterns}'" > results.txt

    tail -1 results.txt | cut -d, -f1 > max_last_modified_timestamp.txt
  >>>

  output {
    String max_last_modified_timestamp = read_string("max_last_modified_timestamp.txt")
  }

  runtime {
    docker: "gcr.io/google.com/cloudsdktool/cloud-sdk:409.0.0-alpine"
    memory: "3 GB"
    disks: "local-disk 10 HDD"
    preemptible: 3
    cpu: 1
  }
}

task BuildGATKJarAndCreateDataset {
  input {
    String branch_name
    String dataset_prefix
    String dataset_suffix
  }
  meta {
    # Branch may be updated so do not call cache!
    volatile: true
  }

  command <<<
    # Much of this could/should be put into a Docker image.
    # Prepend date, time and pwd to xtrace log entries.
    PS4='\D{+%F %T} \w $ '
    set -o errexit -o nounset -o pipefail -o xtrace

    # git and git-lfs
    apt-get -qq update
    apt-get -qq install git git-lfs

    # The Terra microservices are currently aligned on Temurin as their JDK distribution which is why we use it here.
    # However at least once Temurin unexpectedly became unavailable for download for several hours which broke this
    # task and its dependents. The following block switched the JDK distribution to Amazon Corretto 11 which appeared to
    # work just fine for our purposes during Temurin's brief absence.
    #
    # Corretto Java 11
    # apt-get -qq install wget apt-transport-https gnupg software-properties-common
    # wget -O- https://apt.corretto.aws/corretto.key | apt-key add -
    # add-apt-repository 'deb https://apt.corretto.aws stable main'

    # Temurin Java 11
    apt-get -qq install wget apt-transport-https gnupg
    wget -O - https://packages.adoptium.net/artifactory/api/gpg/key/public | apt-key add -
    echo "deb https://packages.adoptium.net/artifactory/deb $(awk -F= '/^VERSION_CODENAME/{print$2}' /etc/os-release) main" | tee /etc/apt/sources.list.d/adoptium.list
    apt-get -qq update
    apt -qq install -y temurin-11-jdk

    # GATK
    git clone https://github.com/broadinstitute/gatk.git --depth 1 --branch ~{branch_name} --single-branch
    cd gatk
    ./gradlew shadowJar

    branch=$(git symbolic-ref HEAD 2>/dev/null)
    branch=${branch#refs/heads/}

    hash=$(git rev-parse --short HEAD)

    # Rename the GATK jar to embed the branch and hash of the most recent commit on the branch.
    mv build/libs/gatk-package-unspecified-SNAPSHOT-local.jar "build/libs/gatk-${branch}-${hash}-SNAPSHOT-local.jar"

    # Build a dataset name based on the branch name and the git hash of the most recent commit on this branch.
    # Dataset names must be alphanumeric and underscores only. Convert any dashes to underscores, then delete
    # any remaining characters that are not alphanumeric or underscores.
    dataset="$(echo ~{dataset_prefix}_${branch}_${hash}_~{dataset_suffix} | tr '-' '_' | tr -c -d '[:alnum:]_')"

    bq mk --project_id="gvs-internal" "$dataset"

    # add labels for DSP Cloud Cost Control Labeling and Reporting
    bq update --set_label service:gvs gvs-internal:$dataset
    bq update --set_label team:variants gvs-internal:$dataset
    bq update --set_label environment:dev gvs-internal:$dataset
    bq update --set_label managedby:build_gatk_jar_and_create_dataset gvs-internal:$dataset

    echo -n "$dataset" > dataset.txt
  >>>

  output {
    Boolean done = true
    File jar = glob("gatk/build/libs/*-SNAPSHOT-local.jar")[0]
    String dataset_name = read_string("gatk/dataset.txt")
  }

  runtime {
    docker: "gcr.io/google.com/cloudsdktool/cloud-sdk:409.0.0-slim"
    disks: "local-disk 500 HDD"
  }
}

task TerminateWorkflow {
  input {
    String message
  }
  meta {
    # Definitely do not call cache this!
    volatile: true
  }

  command <<<
    set -o errexit

    # To avoid issues with special characters within the message, write the message to a file.
    cat > message.txt <<FIN
    ~{message}
    FIN

    # cat the file to stderr as this task is going to fail due to the exit 1.
    cat message.txt >&2
    exit 1
  >>>

  runtime {
    docker: "python:3.8-slim-buster"
    memory: "1 GB"
    disks: "local-disk 10 HDD"
    preemptible: 3
    cpu: 1
  }

  output {
    Boolean done = true
  }
}

task ScaleXYBedValues {
    input {
        Boolean go = true
        File interval_weights_bed
        Float x_bed_weight_scaling
        Float y_bed_weight_scaling
    }
    meta {
        # Not `volatile: true` since there shouldn't be a need to re-run this if there has already been a successful execution.
    }
    command <<<
        python3 /app/scale_xy_bed_values.py \
            --input ~{interval_weights_bed} \
            --output "interval_weights_xy_scaled.bed" \
            --xscale ~{x_bed_weight_scaling} \
            --yscale ~{y_bed_weight_scaling} \
    >>>

    output {
        File xy_scaled_bed = "interval_weights_xy_scaled.bed"
        Boolean done = true
    }

    runtime {
        docker: "us.gcr.io/broad-dsde-methods/variantstore:2022-11-17-alpine"
        maxRetries: 3
        memory: "7 GB"
        preemptible: 3
        cpu: "2"
        disks: "local-disk 500 HDD"
    }
}

task GetNumSamplesLoaded {
  input {
    String fq_sample_table
    String project_id
    String sample_table_timestamp
    Boolean control_samples = false
  }
  meta {
    # Not `volatile: true` since there shouldn't be a need to re-run this if there has already been a successful execution.
  }

  command <<<
    set -o errexit -o nounset -o xtrace -o pipefail

    echo "project_id = ~{project_id}" > ~/.bigqueryrc
    bq query --project_id=~{project_id} --format=csv --use_legacy_sql=false '

      SELECT COUNT(*) FROM `~{fq_sample_table}` WHERE
        is_loaded = true AND
        withdrawn IS NULL AND
        is_control = ~{control_samples}

    ' | sed 1d
  >>>

  output {
    Int num_samples = read_int(stdout())
  }

  runtime {
    docker: "gcr.io/google.com/cloudsdktool/cloud-sdk:409.0.0-alpine"
    memory: "3 GB"
    disks: "local-disk 10 HDD"
    preemptible: 3
    cpu: 1
  }
}


task CountSuperpartitions {
    meta {
        description: "Return the number of superpartitions based on the number of vet_% tables in `INFORMATION_SCHEMA.PARTITIONS`."
        # Definitely don't cache this, the values can change while the inputs to this task will not!
        volatile: true
    }
    input {
        String project_id
        String dataset_name
    }
    command <<<
        bq query --location=US --project_id='~{project_id}' --format=csv --use_legacy_sql=false '

            SELECT COUNT(*) FROM `~{project_id}.~{dataset_name}.INFORMATION_SCHEMA.TABLES`
                WHERE table_name LIKE "vet_%"

        ' | sed 1d > num_superpartitions.txt
    >>>
    runtime {
        docker: "gcr.io/google.com/cloudsdktool/cloud-sdk:409.0.0-alpine"
        disks: "local-disk 500 HDD"
    }
    output {
        Int num_superpartitions = read_int('num_superpartitions.txt')
    }
}

task ValidateFilterSetName {
    input {
        Boolean go = true
        String filter_set_name
        String data_project
        String data_dataset
        String query_project = data_project
        String filter_set_info_timestamp = ""
    }
    meta {
        # Not `volatile: true` since there shouldn't be a need to re-run this if there has already been a successful execution.
    }

    # add labels for DSP Cloud Cost Control Labeling and Reporting
    String bq_labels = "--label service:gvs --label team:variants --label managedby:gvs_utils"

    command <<<
        set -o errexit -o nounset -o xtrace -o pipefail

        echo "project_id = ~{query_project}" > ~/.bigqueryrc

        OUTPUT=$(bq --project_id=~{query_project} --format=csv query --use_legacy_sql=false ~{bq_labels} "SELECT filter_set_name as available_filter_set_names FROM \`~{data_project}.~{data_dataset}.filter_set_info\` GROUP BY filter_set_name")
        FILTERSETS=${OUTPUT#"available_filter_set_names"}

        if [[ $FILTERSETS =~ "~{filter_set_name}" ]]; then
            echo "Filter set name '~{filter_set_name}' found."
        else
            echo "ERROR: '~{filter_set_name}' is not an existing filter_set_name. Available in ~{data_project}.~{data_dataset} are"
            echo $FILTERSETS
            exit 1
        fi
    >>>
    output {
        Boolean done = true
    }

    runtime {
        docker: "gcr.io/google.com/cloudsdktool/cloud-sdk:409.0.0-alpine"
        memory: "3 GB"
        disks: "local-disk 500 HDD"
        preemptible: 3
        cpu: 1
    }
}

task IndexVcf {
    input {
        File input_vcf

        Int memory_mb = 2500
<<<<<<< HEAD
        Int disk_size_gb = ceil(2 * size(input_vcf, "GiB")) + 20
=======
        Int disk_size_gb = ceil(2 * size(input_vcf, "GiB")) + 200
>>>>>>> 262cc6bd
    }
    Int command_mem = memory_mb - 1000
    Int max_heap = memory_mb - 500

    String local_file = basename(input_vcf)
    Boolean is_compressed = sub(local_file, ".*\\.", "") == "gz"
    String index_extension = if is_compressed then ".tbi" else ".idx"

    command <<<
        set -e

        # Localize the passed input_vcf to the working directory so the
        # to-be-created index file is also created there, alongside it.
        ln -s ~{input_vcf} ~{local_file}

        gatk --java-options "-Xms~{command_mem}m -Xmx~{max_heap}m" \
            IndexFeatureFile \
            -I ~{local_file}

    >>>

    runtime {
        docker: "us.gcr.io/broad-gatk/gatk:4.2.6.1"
        cpu: 1
        memory: "${memory_mb} MiB"
        disks: "local-disk ${disk_size_gb} HDD"
        bootDiskSizeGb: 15
        preemptible: 3
    }

    output {
        File output_vcf = local_file
        File output_vcf_index = "~{local_file}~{index_extension}"
    }
}

task SelectVariants {
    input {
        File input_vcf
        File input_vcf_index
        File interval_list
        String output_basename

        Int memory_mb = 7500
<<<<<<< HEAD
        Int disk_size_gb = ceil(2*size(input_vcf, "GiB")) + 50
=======
        Int disk_size_gb = ceil(2*size(input_vcf, "GiB")) + 200
>>>>>>> 262cc6bd
    }
    Int command_mem = memory_mb - 1000
    Int max_heap = memory_mb - 500

    command <<<
      gatk --java-options "-Xms~{command_mem}m -Xmx~{max_heap}m" \
        SelectVariants \
          -V ~{input_vcf} \
          -L ~{interval_list} \
          -O ~{output_basename}.vcf
    >>>

    runtime {
        docker: "us.gcr.io/broad-gatk/gatk:4.2.6.1"
        cpu: 1
        memory: "${memory_mb} MiB"
        disks: "local-disk ${disk_size_gb} HDD"
        bootDiskSizeGb: 15
        preemptible: 3
    }

    output {
        File output_vcf = "~{output_basename}.vcf"
        File output_vcf_index = "~{output_basename}.vcf.idx"
    }
}<|MERGE_RESOLUTION|>--- conflicted
+++ resolved
@@ -477,11 +477,7 @@
         File input_vcf
 
         Int memory_mb = 2500
-<<<<<<< HEAD
-        Int disk_size_gb = ceil(2 * size(input_vcf, "GiB")) + 20
-=======
         Int disk_size_gb = ceil(2 * size(input_vcf, "GiB")) + 200
->>>>>>> 262cc6bd
     }
     Int command_mem = memory_mb - 1000
     Int max_heap = memory_mb - 500
@@ -526,11 +522,7 @@
         String output_basename
 
         Int memory_mb = 7500
-<<<<<<< HEAD
         Int disk_size_gb = ceil(2*size(input_vcf, "GiB")) + 50
-=======
-        Int disk_size_gb = ceil(2*size(input_vcf, "GiB")) + 200
->>>>>>> 262cc6bd
     }
     Int command_mem = memory_mb - 1000
     Int max_heap = memory_mb - 500
